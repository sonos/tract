use crate::internal::*;
use tract_core::num_traits::Zero;
use tract_core::ops::cnn::DeconvUnary;
use tract_core::ops::cnn::PaddingSpec;
use tract_pulse_opl::ops::DeconvDelay;

register_all!(DeconvUnary: pulsify);

fn pulsify(
    op: &DeconvUnary,
    source: &TypedModel,
    node: &TypedNode,
    target: &mut PulsedModel,
    mapping: &HashMap<OutletId, OutletId>,
    _symbol: &Symbol,
    _pulse: &TDim,
) -> TractResult<Option<TVec<OutletId>>> {
    let fact = target.outlet_fact(mapping[&node.inputs[0]])?.clone();
    let pulse = fact.pulse().unwrap();
    let stream = fact.stream.as_ref().unwrap();
    let c_axis = op.pool_spec.data_format.shape(&fact.shape)?.c_axis();
    if c_axis == stream.axis {
        bail!("Pulsification on C axis is not supported");
    }
    if op
        .invariants(&source.node_input_facts(node.id)?, &source.node_output_facts(node.id)?)?
        .track_input_axis(0, stream.axis)
        .is_some()
    {
        // general case for invariants will manage
        return Ok(None);
    }
    let geo_axis = stream.axis - op.pool_spec.data_format.h_axis();
    let stride = op.pool_spec.stride(geo_axis);
    let mut pulse_op = op.clone();
    pulse_op.adjustments[geo_axis] = stride - 1;
    pulse_op.pool_spec.padding = PaddingSpec::Valid;
    let deconv =
        target.wire_node(format!("{}.deconv", node.name), pulse_op, &[mapping[&node.inputs[0]]])?
            [0];
    let overlap = overlap(stream.axis, op);
    let deconv_input_dim = (stream.dim.clone() - 1) * stride + 1;
    let output_shape = tract_core::ops::cnn::deconv::output_shape(
        &op.pool_spec,
        &fact.streaming_shape(),
        &op.adjustments,
    )?;
    let kernel_spatial_shape = match op.kernel_format {
        tract_core::ops::cnn::KernelFormat::OIHW => &op.kernel.shape()[2..],
        tract_core::ops::cnn::KernelFormat::HWIO => &op.kernel.shape()[..op.kernel.rank() - 2],
    };
    let shape = op.pool_spec.data_format.shape(fact.streaming_shape())?;
    let paddings = op.pool_spec.padding.compute_for_deconv(
        shape.hw_dims(),
        kernel_spatial_shape,
        &op.pool_spec.dilations(),
        &op.pool_spec.strides(),
        &op.adjustments,
    )?;
    let mut wire = target.wire_node(
        &node.name,
        DeconvDelay {
            axis: stream.axis,
            overlap,
            delay: paddings[geo_axis].pad_before.to_usize()? + stream.delay,
            deconv_input_dim,
            stride,
<<<<<<< HEAD
            pulse,
            deconv_output_dim: output_shape[stream.axis].clone(),
=======
            pulse: pulse.to_owned(),
            deconv_output_dim: output_shape[fact.axis].clone(),
>>>>>>> 20cf9204
        },
        &[deconv],
    )?;

    for (geo_axis, padding) in paddings.iter().enumerate() {
        if !padding.pad_before.is_zero() || !padding.pad_after.is_zero() {
            let axis = geo_axis + shape.h_axis();
            if axis == stream.axis {
                continue;
            };
            let op = crate::model::PulseWrappingOp(Box::new(tract_core::ops::array::Slice::new(
                axis,
                padding.pad_before.clone(),
                padding.deconvoluted.clone() + &padding.pad_before,
            )));
            wire = target.wire_node(format!("{}.padding.{}", node.name, geo_axis), op, &wire)?;
        }
    }

    Ok(Some(wire))
}

fn overlap(pulse_axis: usize, op: &DeconvUnary) -> usize {
    let geo_axis = pulse_axis - op.pool_spec.data_format.h_axis();
    let axis_in_kernel = match op.kernel_format {
        tract_core::ops::cnn::KernelFormat::OIHW => 2 + geo_axis,
        tract_core::ops::cnn::KernelFormat::HWIO => geo_axis,
    };
    (op.kernel.shape()[axis_in_kernel] - 1) * op.pool_spec.dilation(geo_axis)
}

impl PulsedOp for DeconvUnary {
    fn pulsed_output_facts(&self, inputs: &[&PulsedFact]) -> TractResult<TVec<PulsedFact>> {
        let mut fact = inputs[0].clone();
        let mut stream = fact.stream.as_mut().unwrap();
        let overlap = overlap(stream.axis, self);
        let geo_axis = stream.axis - self.pool_spec.data_format.h_axis();
        let stride = self.pool_spec.stride(geo_axis);
        let mut output_shape = tract_core::ops::cnn::deconv::output_shape(
            &self.pool_spec,
            &inputs[0].streaming_shape(),
            &self.adjustments,
        )?;
        stream.dim = output_shape[stream.axis].clone();
        let pulse_len = fact.shape[stream.axis].clone() * stride;
        output_shape[stream.axis] = pulse_len + overlap;
        fact.shape = output_shape.into();
        if let Some(c) = self.pool_spec.output_channel_override {
            let c_axis = self.pool_spec.data_format.shape(&fact.shape)?.c_axis();
            fact.shape.set(c_axis, c.to_dim())
        }
        Ok(tvec!(fact))
    }

    as_op!();
    pulsed_op_to_typed_op!();
}

impl PulsedOp for DeconvDelay {
    fn pulsed_output_facts(&self, inputs: &[&PulsedFact]) -> TractResult<TVec<PulsedFact>> {
        let mut fact = inputs[0].clone();
        let mut stream = fact.stream.as_mut().unwrap();
        stream.dim = self.deconv_output_dim.clone();
        let pulse_len = fact.shape[stream.axis].clone();
        fact.shape.set(stream.axis, pulse_len - self.overlap);
        stream.delay = self.delay;
        Ok(tvec!(fact))
    }

    as_op!();
    pulsed_op_to_typed_op!();
}<|MERGE_RESOLUTION|>--- conflicted
+++ resolved
@@ -65,13 +65,8 @@
             delay: paddings[geo_axis].pad_before.to_usize()? + stream.delay,
             deconv_input_dim,
             stride,
-<<<<<<< HEAD
-            pulse,
+            pulse: pulse.to_owned(),
             deconv_output_dim: output_shape[stream.axis].clone(),
-=======
-            pulse: pulse.to_owned(),
-            deconv_output_dim: output_shape[fact.axis].clone(),
->>>>>>> 20cf9204
         },
         &[deconv],
     )?;
