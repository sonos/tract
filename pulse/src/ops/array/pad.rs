use crate::internal::*;
use tract_core::ops::array::{Pad, PadMode};
use tract_pulse_opl::ops::{Delay, PulsePad};

register_all!(Pad: pulsify);

fn pulsify(
    op: &Pad,
    _source: &TypedModel,
    node: &TypedNode,
    target: &mut PulsedModel,
    mapping: &HashMap<OutletId, OutletId>,
    _symbol: &Symbol,
    _pulse: &TDim,
) -> TractResult<Option<TVec<OutletId>>> {
    let mut input = mapping[&node.inputs[0]];
    let fact = target.outlet_fact(input)?.clone();
    let stream = fact.stream.as_ref().unwrap();
    if !op.pads.iter().enumerate().all(|(ax, &(a, b))| ax == stream.axis || (a == 0 && b == 0)) {
        return Ok(None);
    }
    let (before, after) = op.pads[stream.axis];
    let pulse = fact.pulse().unwrap();
    let mut extra_delay = before.saturating_sub(stream.delay);
    match op.mode {
        PadMode::Constant(_) => (),
<<<<<<< HEAD
        PadMode::Edge if before < pulse => {
            let start_offset = (stream.delay + extra_delay) % pulse;
            if before > start_offset {
                extra_delay += before - start_offset;
=======
        PadMode::Edge => {
            let pulse = if let Ok(pulse) = pulse.to_usize() {
                pulse
            } else {
                bail!("Edge padding can only by pulsified with concrete integer values")
            };
            if before < pulse {
                let start_offset = (fact.delay + extra_delay) % pulse;
                if before > start_offset {
                    extra_delay += before - start_offset;
                }
            } else {
                bail!(
                    "Edge padding mode needs pulse strictly bigger than left padding (pulse={} padding={})",
                    pulse,
                    before
                    )
>>>>>>> 20cf9204
            }
        }
        PadMode::Reflect => bail!("Reflect padding mode pulsing is not supported"),
    };
    if extra_delay > 0 {
        input = target.wire_node(
            format!("{}.Delay", node.name),
            Delay::new_typed(&(&fact).into(), stream.axis, extra_delay, 0),
            &[input],
        )?[0];
    }
    let op = PulsePad {
        axis: stream.axis,
        before,
        after: after.into(),
        begin_input: stream.delay + extra_delay,
        end_input: stream.delay.to_dim() + extra_delay + &stream.dim,
        mode: op.mode.clone(),
        overlap: 0,
    };
    Ok(Some(target.wire_node(&*node.name, op, &[input])?))
}

impl PulsedOp for PulsePad {
    fn pulsed_output_facts(&self, inputs: &[&PulsedFact]) -> TractResult<TVec<PulsedFact>> {
        let mut fact = inputs[0].clone();
        let mut stream = fact.stream.as_mut().unwrap();
        stream.dim += self.before.to_dim() + &self.after;
        stream.delay -= self.before;
        Ok(tvec!(fact))
    }

    as_op!();
    pulsed_op_to_typed_op!();
}<|MERGE_RESOLUTION|>--- conflicted
+++ resolved
@@ -24,12 +24,6 @@
     let mut extra_delay = before.saturating_sub(stream.delay);
     match op.mode {
         PadMode::Constant(_) => (),
-<<<<<<< HEAD
-        PadMode::Edge if before < pulse => {
-            let start_offset = (stream.delay + extra_delay) % pulse;
-            if before > start_offset {
-                extra_delay += before - start_offset;
-=======
         PadMode::Edge => {
             let pulse = if let Ok(pulse) = pulse.to_usize() {
                 pulse
@@ -37,7 +31,7 @@
                 bail!("Edge padding can only by pulsified with concrete integer values")
             };
             if before < pulse {
-                let start_offset = (fact.delay + extra_delay) % pulse;
+                let start_offset = (stream.delay + extra_delay) % pulse;
                 if before > start_offset {
                     extra_delay += before - start_offset;
                 }
@@ -47,7 +41,6 @@
                     pulse,
                     before
                     )
->>>>>>> 20cf9204
             }
         }
         PadMode::Reflect => bail!("Reflect padding mode pulsing is not supported"),
