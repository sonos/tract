[package]
name = "tract-ffi"
version = "0.21.7-pre"
license = "MIT OR Apache-2.0"
authors = ["Mathieu Poumeyrol <kali@zoy.org>"]
description = "Tiny, no-nonsense, self contained, neural network inference"
repository = "https://github.com/snipsco/tract"
keywords = [ "TensorFlow", "NeuralNetworks" ]
categories = [ "science" ]
autobenches = false
edition = "2021"
include = [ "Cargo.toml", "src/**/*.rs", "LICENSE*" ]

[lib]
name = "tract"
crate-type = ["staticlib"]

[badges]
maintenance = { status = "actively-developed" }

[dependencies]
tokenizers.workspace = true
clap_builder = { version = "4.4" }
anyhow.workspace = true
flate2.workspace = true
serde.workspace = true
serde_json.workspace = true
<<<<<<< HEAD
tract-api = { path = ".." , version = "=0.21.4-pre" }
tract-rs = { path = "../rs" , version = "=0.21.4-pre" }
tract-core = { path = "../../core" , version = "=0.21.4-pre" }
tract-onnx = { path = "../../onnx" , version = "=0.21.4-pre" }
=======
tract-api = { path = ".." , version = "=0.21.7-pre" }
tract-rs = { path = "../rs" , version = "=0.21.7-pre" }
>>>>>>> 16774381
<|MERGE_RESOLUTION|>--- conflicted
+++ resolved
@@ -25,12 +25,7 @@
 flate2.workspace = true
 serde.workspace = true
 serde_json.workspace = true
-<<<<<<< HEAD
 tract-api = { path = ".." , version = "=0.21.4-pre" }
 tract-rs = { path = "../rs" , version = "=0.21.4-pre" }
 tract-core = { path = "../../core" , version = "=0.21.4-pre" }
-tract-onnx = { path = "../../onnx" , version = "=0.21.4-pre" }
-=======
-tract-api = { path = ".." , version = "=0.21.7-pre" }
-tract-rs = { path = "../rs" , version = "=0.21.7-pre" }
->>>>>>> 16774381
+tract-onnx = { path = "../../onnx" , version = "=0.21.4-pre" }