--- conflicted
+++ resolved
@@ -18,7 +18,6 @@
 flate2.workspace = true
 half.workspace = true
 ndarray.workspace = true
-<<<<<<< HEAD
 tract-api = { path = ".." , version = "=0.21.4-pre" }
 tract-core = { path = "../../core/" , version = "=0.21.4-pre" }
 tract-nnef = { path = "../../nnef/" , version = "=0.21.4-pre" }
@@ -27,15 +26,6 @@
 tract-extra = { path = "../../extra/" , version = "=0.21.4-pre" }
 tract-pulse = { path = "../../pulse/" , version = "=0.21.4-pre" }
 tract-libcli = { path = "../../libcli" , version = "=0.21.4-pre" }
-=======
-tract-api = { path = ".." , version = "=0.21.7-pre" }
-tract-nnef = { path = "../../nnef/" , version = "=0.21.7-pre" }
-tract-onnx-opl = { path = "../../onnx-opl/" , version = "=0.21.7-pre" }
-tract-onnx = { path = "../../onnx/" , version = "=0.21.7-pre" }
-tract-extra = { path = "../../extra/" , version = "=0.21.7-pre" }
-tract-pulse = { path = "../../pulse/" , version = "=0.21.7-pre" }
-tract-libcli = { path = "../../libcli" , version = "=0.21.7-pre" }
->>>>>>> 21a7b46b
 serde_json.workspace = true
 
 [dev-dependencies]
