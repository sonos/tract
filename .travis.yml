--- conflicted
+++ resolved
@@ -17,10 +17,7 @@
 -  cargo doc
 -  (cd conform ; cargo test --release)
 -  (cd exs/inceptionv3 ; cargo test --release)
-<<<<<<< HEAD
 -  (cd cli ; cargo test --release)
-=======
->>>>>>> 79fe78f1
 # too long for travis
 # - cd exs/inceptionv3 ; cargo bench
 matrix:
