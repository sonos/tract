--- conflicted
+++ resolved
@@ -57,10 +57,6 @@
 
 [target.'cfg(target_family = "wasm")'.dev-dependencies]
 # Wasm doesn't support the `rayon` feature of criterion
-<<<<<<< HEAD
 criterion = { version = "0.4", default-features = false, features = ["plotters", "cargo_bench_support"] }
-=======
-criterion = { version = "0.5", default-features = false, features = ["plotters", "cargo_bench_support"] }
->>>>>>> 16774381
 # Wasm doesn't support the `fork` feature of proptest.
 proptest = { version = "1.0.0", default-features = false, features = ["std", "bit-set"] }