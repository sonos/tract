--- conflicted
+++ resolved
@@ -57,7 +57,6 @@
     "test-rt/test-onnx-core",
     "test-rt/test-nnef-cycle",
     "test-rt/test-tflite"
-<<<<<<< HEAD
 ]
 
 # same, without metal and tflite which are probelematic on specific targets
@@ -109,8 +108,6 @@
     "test-rt/test-unit-core",
     "test-rt/test-onnx-core",
     "test-rt/test-nnef-cycle",
-=======
->>>>>>> e85abd87
 ]
 
 [workspace.dependencies]
