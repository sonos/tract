[workspace]
resolver = "2"
members = [
    "data",
    "linalg",
    "core",
    "pulse",
    "pulse-opl",
    "hir",
    "nnef",
    "nnef/cli",
    "nnef/nnef-resources",
    "tensorflow",
    "tflite",
    "onnx-opl",
    "onnx",
    "libcli",
    "cli",
    "metal",
    "extra",
    "transformers",

    "metal",

    "api",
    "api/rs",
    "api/ffi",
    "api/proxy",
    "api/proxy/sys",

    "examples/face_detection_yolov8onnx_example",
    "examples/face_similarity_arcface_onnx",
    "examples/tensorflow-mobilenet-v2",
    "examples/tflite-mobilenet-v3",
    "examples/keras-tract-tf2",
    "examples/nnef-dump-mobilenet-v2",
    "examples/nnef-mobilenet-v2",
    "examples/onnx-mobilenet-v2",
    "examples/pytorch-albert-v2",
    "examples/pytorch-resnet",

    "harness/core-proptest-pulse",
    "harness/lstm-proptest-onnx-vs-tf",
    "harness/nnef-inceptionv3",
    "harness/tf-inceptionv3",
    "harness/tf-mobilenet-v2",
    "harness/tf-moz-deepspeech",
    "harness/tfl-mobilenet-v2-q",

    "test-rt/infra",
    "test-rt/suite-unit",
    "test-rt/suite-onnx",
    "test-rt/test-f16",
    "test-rt/test-blas",
    "test-rt/test-metal",
    "test-rt/test-unit-core",
    "test-rt/test-onnx-core",
    "test-rt/test-nnef-cycle",
    "test-rt/test-tflite"
]

# same, without metal, test-metal and test-tflite which are probelematic on specific targets
default-members = [
    "data",
    "linalg",
    "core",
    "pulse",
    "pulse-opl",
    "hir",
    "nnef",
    "nnef/cli",
    "nnef/nnef-resources",
    "tensorflow",
    "tflite",
    "onnx-opl",
    "onnx",
    "libcli",
    "cli",
    "extra",
    "transformers",

    "api",
    "api/rs",
    "api/ffi",

    "examples/face_detection_yolov8onnx_example",
    "examples/face_similarity_arcface_onnx",
    "examples/tensorflow-mobilenet-v2",
    "examples/tflite-mobilenet-v3",
    "examples/keras-tract-tf2",
    "examples/nnef-dump-mobilenet-v2",
    "examples/nnef-mobilenet-v2",
    "examples/onnx-mobilenet-v2",
    "examples/pytorch-albert-v2",
    "examples/pytorch-resnet",

    "harness/core-proptest-pulse",
    "harness/lstm-proptest-onnx-vs-tf",
    "harness/nnef-inceptionv3",
    "harness/tf-inceptionv3",
    "harness/tf-mobilenet-v2",
    "harness/tf-moz-deepspeech",
    "harness/tfl-mobilenet-v2-q",

    "test-rt/infra",
    "test-rt/suite-unit",
    "test-rt/suite-onnx",
    "test-rt/test-f16",
    "test-rt/test-blas",
    "test-rt/test-unit-core",
    "test-rt/test-onnx-core",
    "test-rt/test-nnef-cycle",
]

[workspace.dependencies]
accelerate-src = "0.3"
ansi_term = "0.12.1"
anstyle = "1.0.2"
anstyle-parse = "0.2.1"
anstyle-query = "1.0.0"
anyhow = "1.0.43"
anymap3 = "1.0"
approx = "0.5"
bit-set= "0.5.2"
blis-src = { version = "0.2", features = ["static", "pthreads"] }
block = "0.1.6"
boow = "0.1.3"
box_drawing = "0.1.2"
byteorder = "1.4.3"
bytes = "1.0.1"
cblas = "0.4"
cc = "1.0.69"
clap = { version = "~3.1", features = [ "cargo" ] }
colorous = "1.0.5"
core_affinity = "0.8.0"
criterion = "0.5.1"
derive-new = "0.5.9"
dinghy-test = "0.6"
downcast-rs = "1.2.0"
dyn-clone = "1.0.4"
dyn-hash = "0.2"
env_logger = "0.10"
flatbuffers = "23.1.21"
flate2 = "1.0.20"
foreign-types = "0.5"
fs-err = "2"
fs2 = "0.4.3"
getrandom = "0.2"
half = { version="=2.4.1", features = [ "std", "num-traits" ] }
home = "=0.5.9"
image = "0.24.1"
itertools = "0.12.1"
lazy_static = "1.5.0"
libc = "=0.2.164"
liquid = "=0.26.8"
liquid-core = "=0.26.8"
liquid-derive = "=0.26.8"
litemap = "=0.7.4"
log = "0.4.14"
maplit = "1.0.2"
memmap2 = "0.9"
metal = { version = "0.30.0" }
ndarray = "0.16"
ndarray-npy = { version = "0.9.1", features = [ "compressed_npz" ] }
nom = "7.0.0"
nu-ansi-term = "0.46"
num-complex = "0.4.0"
num-integer = "0.1.44"
num-traits = "0.2.14"
num_cpus = "1"
openblas-src = { version = "0.10", features = ["static"] }
paste = "1.0.5"
proptest = "1.0.0"
prost = "0.11.0"
prost-types = "0.11.0"
py_literal = "0.4.0"
rand = { version = "0.8.4", features = ["small_rng"] }
rand_distr = "0.4"
rayon = "1.10"
readings-probe = "0.1.3"
regex = "1.5.4"
reqwest = { version = "0.12", features = [ "blocking", "rustls-tls" ], default-features = false }
rustfft = { version = "6.1", features = [ "neon" ] }
rustix = "0.38.4"
rustls = "0.20.4"
scan_fmt = "0.2.6"
serde = { version = "1.0.127", features = [ "derive" ] }
serde_json = "1.0"
smallvec = "1.6.1"
string-interner = "0.15"
structopt = { version = "0.3", default-features = false }
tar = "0.4.37"
tempfile = "3.8"
tensorflow = "0.17.0"
tflitec = { git = "https://github.com/kali/tflitec-rs.git", rev="9ceb838" }
time = "0.3.23"
time-macros = "0.2.10"
tokenizers = "0.19"
unicode-normalization = "0.1.19"
walkdir = "2.3.2"
zerofrom = "=0.1.5"
<<<<<<< HEAD
tract-api = { version = "0.21.12-pre", path = 'api' }
tract-core = { version = "0.21.12-pre", path = 'core' }
tract-data = { version = "0.21.12-pre", path = 'data' }
tract-extra = { version = "0.21.12-pre", path = 'extra' }
tract-hir = { version = "0.21.12-pre", path = 'hir' }
tract-libcli = { version = "0.21.12-pre", path = 'libcli' }
tract-linalg = { version = "0.21.12-pre", path = 'linalg' }
tract-metal = { version = "0.21.12-pre", path = 'metal' }
tract-nnef-resources = { version = "0.21.12-pre", path = 'nnef/nnef-resources' }
tract-nnef = { version = "0.21.12-pre", path = 'nnef' }
tract-onnx-opl = { version = "0.21.12-pre", path = 'onnx-opl' }
tract-onnx = { version = "0.21.12-pre", path = 'onnx' }
tract-pulse-opl = { version = "0.21.12-pre", path = 'pulse-opl' }
tract-pulse = { version = "0.21.12-pre", path = 'pulse' }
tract-tensorflow = { version = "0.21.12-pre", path = 'tensorflow' }
tract-tflite = { version = "0.21.12-pre", path = 'tflite' }
tract-transformers = { version = "0.21.12-pre", path = 'transformers' }
tract-rs = { version = "0.21.12-pre", path = 'api/rs' }
tract-proxy = { version = "0.21.12-pre", path = 'api/proxy' }
tract-proxy-sys = { version = "0.21.12-pre", path = 'api/proxy/sys' }
tract-ffi = { version = "0.21.12-pre" }
tract = { version = "0.21.12-pre" }
=======
tract-api = { version = "0.21.13-pre", path = 'api' }
tract-core = { version = "0.21.13-pre", path = 'core' }
tract-data = { version = "0.21.13-pre", path = 'data' }
tract-extra = { version = "0.21.13-pre", path = 'extra' }
tract-hir = { version = "0.21.13-pre", path = 'hir' }
tract-libcli = { version = "0.21.13-pre", path = 'libcli' }
tract-linalg = { version = "0.21.13-pre", path = 'linalg' }
tract-metal = { version = "0.21.13-pre", path = 'metal' }
tract-nnef-resources = { version = "0.21.13-pre", path = 'nnef/nnef-resources' }
tract-nnef = { version = "0.21.13-pre", path = 'nnef' }
tract-onnx-opl = { version = "0.21.13-pre", path = 'onnx-opl' }
tract-onnx = { version = "0.21.13-pre", path = 'onnx' }
tract-pulse-opl = { version = "0.21.13-pre", path = 'pulse-opl' }
tract-pulse = { version = "0.21.13-pre", path = 'pulse' }
tract-tensorflow = { version = "0.21.13-pre", path = 'tensorflow' }
tract-tflite = { version = "0.21.13-pre", path = 'tflite' }
tract-rs = { version = "0.21.13-pre", path = 'api/rs' }
tract-proxy = { version = "0.21.13-pre", path = 'api/proxy' }
tract-proxy-sys = { version = "0.21.13-pre", path = 'api/proxy/sys' }
tract-ffi = { version = "0.21.13-pre" }
tract = { version = "0.21.13-pre" }
>>>>>>> f174e13f


[profile.opt-no-lto]
inherits="release"
lto=false

[profile.release]
# debug = true
lto = true

[profile.bench]
debug = true

[profile.dev.package."*"]
opt-level = 2

[profile.dev.package.darling_macro]
opt-level = 0 # work around never ending build on wondows

[profile.dev.build-override]
debug = false
# strip = "debuginfo" does not work on android and ios
incremental = false<|MERGE_RESOLUTION|>--- conflicted
+++ resolved
@@ -199,30 +199,6 @@
 unicode-normalization = "0.1.19"
 walkdir = "2.3.2"
 zerofrom = "=0.1.5"
-<<<<<<< HEAD
-tract-api = { version = "0.21.12-pre", path = 'api' }
-tract-core = { version = "0.21.12-pre", path = 'core' }
-tract-data = { version = "0.21.12-pre", path = 'data' }
-tract-extra = { version = "0.21.12-pre", path = 'extra' }
-tract-hir = { version = "0.21.12-pre", path = 'hir' }
-tract-libcli = { version = "0.21.12-pre", path = 'libcli' }
-tract-linalg = { version = "0.21.12-pre", path = 'linalg' }
-tract-metal = { version = "0.21.12-pre", path = 'metal' }
-tract-nnef-resources = { version = "0.21.12-pre", path = 'nnef/nnef-resources' }
-tract-nnef = { version = "0.21.12-pre", path = 'nnef' }
-tract-onnx-opl = { version = "0.21.12-pre", path = 'onnx-opl' }
-tract-onnx = { version = "0.21.12-pre", path = 'onnx' }
-tract-pulse-opl = { version = "0.21.12-pre", path = 'pulse-opl' }
-tract-pulse = { version = "0.21.12-pre", path = 'pulse' }
-tract-tensorflow = { version = "0.21.12-pre", path = 'tensorflow' }
-tract-tflite = { version = "0.21.12-pre", path = 'tflite' }
-tract-transformers = { version = "0.21.12-pre", path = 'transformers' }
-tract-rs = { version = "0.21.12-pre", path = 'api/rs' }
-tract-proxy = { version = "0.21.12-pre", path = 'api/proxy' }
-tract-proxy-sys = { version = "0.21.12-pre", path = 'api/proxy/sys' }
-tract-ffi = { version = "0.21.12-pre" }
-tract = { version = "0.21.12-pre" }
-=======
 tract-api = { version = "0.21.13-pre", path = 'api' }
 tract-core = { version = "0.21.13-pre", path = 'core' }
 tract-data = { version = "0.21.13-pre", path = 'data' }
@@ -239,12 +215,12 @@
 tract-pulse = { version = "0.21.13-pre", path = 'pulse' }
 tract-tensorflow = { version = "0.21.13-pre", path = 'tensorflow' }
 tract-tflite = { version = "0.21.13-pre", path = 'tflite' }
+tract-transformers = { version = "0.21.13-pre", path = 'transformers' }
 tract-rs = { version = "0.21.13-pre", path = 'api/rs' }
 tract-proxy = { version = "0.21.13-pre", path = 'api/proxy' }
 tract-proxy-sys = { version = "0.21.13-pre", path = 'api/proxy/sys' }
 tract-ffi = { version = "0.21.13-pre" }
 tract = { version = "0.21.13-pre" }
->>>>>>> f174e13f
 
 
 [profile.opt-no-lto]
