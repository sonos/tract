[package]
name = "tract-onnx"
version = "0.21.7-pre"
authors = ["Mathieu Poumeyrol <kali@zoy.org>"]
license = "MIT OR Apache-2.0"
description = "Tiny, no-nonsense, self contained, TensorFlow and ONNX inference"
repository = "https://github.com/snipsco/tract"
keywords = [ "TensorFlow", "NeuralNetworks", "ONNX" ]
categories = [ "science" ]
autobenches = false
edition = "2021"
exclude = [ "test_cases" ]
# build = "build-proto-rs"
rust-version = "1.75"


[badges]
maintenance = { status = "actively-developed" }

[dependencies]
aes-gcm = "0.9"
hex = "0.4"
generic-array = "0.14.6"
bytes.workspace = true
derive-new.workspace = true
log.workspace = true
memmap2.workspace = true
num-integer.workspace = true
prost.workspace = true
smallvec.workspace = true
<<<<<<< HEAD
tract-nnef = { version = "=0.21.4-pre", path = "../nnef" }
tract-hir = { version = "=0.21.4-pre", path = "../hir" }
tract-onnx-opl = { version = "=0.21.4-pre", path = "../onnx-opl" }
tract-core = { version = "=0.21.4-pre", path = "../core" }
=======
tract-nnef = { version = "=0.21.7-pre", path = "../nnef" }
tract-hir = { version = "=0.21.7-pre", path = "../hir" }
tract-onnx-opl = { version = "=0.21.7-pre", path = "../onnx-opl" }
>>>>>>> 21a7b46b

[dev-dependencies]
env_logger.workspace = true

# [build-dependencies]
# protobuf-src = "1.0.5+3.19.3"
# prost-build = "0.11.1"

[features]
default = []
getrandom-js = ["tract-onnx-opl/getrandom-js"]<|MERGE_RESOLUTION|>--- conflicted
+++ resolved
@@ -28,16 +28,10 @@
 num-integer.workspace = true
 prost.workspace = true
 smallvec.workspace = true
-<<<<<<< HEAD
 tract-nnef = { version = "=0.21.4-pre", path = "../nnef" }
 tract-hir = { version = "=0.21.4-pre", path = "../hir" }
 tract-onnx-opl = { version = "=0.21.4-pre", path = "../onnx-opl" }
 tract-core = { version = "=0.21.4-pre", path = "../core" }
-=======
-tract-nnef = { version = "=0.21.7-pre", path = "../nnef" }
-tract-hir = { version = "=0.21.7-pre", path = "../hir" }
-tract-onnx-opl = { version = "=0.21.7-pre", path = "../onnx-opl" }
->>>>>>> 21a7b46b
 
 [dev-dependencies]
 env_logger.workspace = true
