--- conflicted
+++ resolved
@@ -19,18 +19,11 @@
 half = "1.7.1"
 itertools = "0.10.1"
 maplit = "1.0.2"
-<<<<<<< HEAD
-ndarray = "0.15"
+ndarray = "0.15.3"
 num-complex = "0.4.0"
-num-integer = "0.1.43"
-num-traits = "0.2.12"
-smallvec = "1.4.2"
-=======
-ndarray = "0.15.3"
 num-integer = "0.1.44"
 num-traits = "0.2.14"
 smallvec = "1.6.1"
->>>>>>> 4b31f29e
 lazy_static = "1.4.0"
 
 [dev-dependencies]
